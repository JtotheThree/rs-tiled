--- conflicted
+++ resolved
@@ -55,15 +55,9 @@
         F: FnOnce() -> Result<Tileset, E>;
 }
 
-<<<<<<< HEAD
 /// A cache that identifies resources by their path, storing a map of them.
-#[derive(Debug)]
+#[derive(Debug, Default)]
 pub struct DefaultResourceCache {
-=======
-/// A cache that identifies resources by their path in the user's filesystem.
-#[derive(Debug, Default)]
-pub struct FilesystemResourceCache {
->>>>>>> fd83ab23
     tilesets: HashMap<ResourcePathBuf, Arc<Tileset>>,
 }
 
